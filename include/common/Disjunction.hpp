--- conflicted
+++ resolved
@@ -38,13 +38,9 @@
   std::vector<int> changed_var; ///< list of indices of variables with changed bounds
   std::vector<int> changed_bound; ///< for each var in #changed_var, which bound was changed: <= 0: lower bound, 1: upper bound
   std::vector<double> changed_value; ///< new value of the variable
-<<<<<<< HEAD
   bool is_feasible; ///< whether the term is feasible
   std::string type; ///< whether the term was pruned, a compliment to tightening, or a leaf
   std::string name; ///< written out form of the disjunctive constraint applied to this term
-=======
-  bool is_feasible; ///< is this term LP-feasible?
->>>>>>> 44933633
 #ifdef USE_COIN
   CoinWarmStart* basis = NULL; ///< optional: saved basis for this term (to enable quick warm start)
   std::vector<OsiRowCut> ineqs; ///< optional: inequalities to add aside from changed bounds
