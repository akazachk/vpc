/**
 * @file Disjunction.cpp
 * @author A. M. Kazachkov
 * @date 2018-02-22
 */
#include "Disjunction.hpp"
#include <limits>
#include <cmath> // abs

#include "SolverHelper.hpp" // checkSolverOptimality
#include "utility.hpp" // error_msg, warning_msg, writeErrorToLogfile, stringValue

// Defining DisjunctiveTerm class
/** Default constructor */
DisjunctiveTerm::DisjunctiveTerm() {
  initialize(NULL);
} /* default constructor */

/** Copy constructor */
DisjunctiveTerm::DisjunctiveTerm(const DisjunctiveTerm& source) {
  initialize(&source);
} /* copy constructor */

/** Destructor */
DisjunctiveTerm::~DisjunctiveTerm() {
  clear();
} /* destructor */

/** Assignment operator */
DisjunctiveTerm& DisjunctiveTerm::operator=(const DisjunctiveTerm& source) {
  if (this != &source) {
    initialize(&source);
  }
  return *this;
} /* assignment operator */

/** Clone */
DisjunctiveTerm* DisjunctiveTerm::clone() const {
  return new DisjunctiveTerm(*this);
}

/**
 * Initialize members of DisjunctiveTerm
 * (copy from source when that is provided)
 */
void DisjunctiveTerm::initialize(const DisjunctiveTerm* const source) {
  if (source != NULL) {
    obj = source->obj;
    changed_var = source->changed_var;
    changed_bound = source->changed_bound;
    changed_value = source->changed_value;
    is_feasible = source->is_feasible;
<<<<<<< HEAD
    type = source->type;
    name = source->name;
=======
>>>>>>> 44933633
#ifdef USE_COIN
    if (basis) {
      delete basis;
      basis = NULL;
    }
    if (source->basis) {
      basis = source->basis->clone();
    }
    ineqs = source->ineqs;
#endif
  } else {
    clear();
    obj = std::numeric_limits<double>::max();
    changed_var.resize(0);
    changed_bound.resize(0);
    changed_value.resize(0);
<<<<<<< HEAD
    is_feasible = true;
    type = "";
    name = "";
=======
    is_feasible = false;
>>>>>>> 44933633
#ifdef USE_COIN
    ineqs.resize(0);
#endif
  }
} /* initialize */

/**
 * Clear memory
 */
void DisjunctiveTerm::clear() {
#ifdef USE_COIN
  if (basis) {
    delete basis;
    basis = NULL;
  }
#endif
} /* clear */

// Defining Disjunction class
/****************** PUBLIC  **********************/
/** Default constructor */
Disjunction::Disjunction() {
  initialize();
} /* default constructor */

/** Copy constructor */
Disjunction::Disjunction(const Disjunction& source) {
  initialize(&source);
} /* copy constructor */

/** Destructor */
Disjunction::~Disjunction() {
  for (auto& term : this->terms) {
    term.clear();
  }
} /* destructor */

/** Assignment operator */
Disjunction& Disjunction::operator=(const Disjunction& source) {
  if (this != &source) {
    initialize(&source);
  }
  return *this;
} /* assignment operator */

/** Set up the disjunction class as new */
void Disjunction::setupAsNew() {
  this->name = "";
  this->best_obj = std::numeric_limits<double>::max();
  this->worst_obj = std::numeric_limits<double>::lowest();
  this->integer_obj = std::numeric_limits<double>::max();
  this->integer_sol.resize(0);
  this->common_changed_bound.resize(0);
  this->common_changed_value.resize(0);
  this->common_changed_var.resize(0);
  this->root_obj = std::numeric_limits<double>::max();
#ifdef USE_COIN
  this->common_ineqs.resize(0);
#endif
  this->num_terms = 0;
  for (auto& term : this->terms)
    term.clear();
  this->terms.resize(0);
} /* setupAsNew */

#ifdef USE_COIN
/// Retrieve solver set up for disjunctive term (user responsibility to free this solver)
/// enforceSameObjective and failOnInoptimalTermSolver false are intended for parameterizing VPC's
void Disjunction::getSolverForTerm(
    /// [out] solver that is created by this method, corresponding to the specified disjunctive term
    OsiSolverInterface*& termSolver,
    /// [in] term index
    const int term_ind,
    /// [in] original solver
    const OsiSolverInterface* const solver,
    /// [in] whether bounds should be changed or explicit constraints should be added
    const bool shouldChangeBounds,
    /// [in] tolerance for reconstructing disjunctive term solution
    const double DIFFEPS,
    /// [in] logfile for error printing
    FILE* logfile,
    /// [in] whether or not we require the term objective to match its original objective value
    bool enforceSameObjective,
    /// [in] whether or not we terminate if the term solver is infeasible
    bool failOnInoptimalTermSolver,
    /// [in] whether or not to resolve the solver after setting the basis
    bool resolve) const {
  termSolver = solver->clone();
  const DisjunctiveTerm* const term = &(this->terms[term_ind]);

  for (int i = 0; i < (int) this->common_changed_var.size(); i++) {
    const int col = this->common_changed_var[i];
    const double coeff = (this->common_changed_bound[i] <= 0) ? 1. : -1.;
    const double val = this->common_changed_value[i];
    if (shouldChangeBounds) {
      if (this->common_changed_bound[i] <= 0) {
        termSolver->setColLower(col, val);
      } else {
        termSolver->setColUpper(col, val);
      }
    } else {
      termSolver->addRow(1, &col, &coeff, coeff * val, solver->getInfinity());
    }
  } // loop over changed vars in common across terms

  for (int i = 0; i < (int) term->changed_var.size(); i++) {
    const int col = term->changed_var[i];
    const double coeff = (term->changed_bound[i] <= 0) ? 1. : -1.;
    const double val = term->changed_value[i];
    if (shouldChangeBounds) {
      if (term->changed_bound[i] <= 0) {
        termSolver->setColLower(col, val);
      } else {
        termSolver->setColUpper(col, val);
      }
    } else {
      termSolver->addRow(1, &col, &coeff, coeff * val, solver->getInfinity());
    }
  } // loop over changed vars in term

  const int curr_num_added_ineqs = term->ineqs.size();
  for (int i = 0; i < curr_num_added_ineqs; i++) {
    const OsiRowCut* currCut = &term->ineqs[i];
    termSolver->applyRowCuts(1, currCut); // hopefully this works
  }

  // Set the warm start
  if (term->basis && !(termSolver->setWarmStart(term->basis))) {
    error_msg(errorstring,
        "Warm start information not accepted for term %d/%d.\n", term_ind+1, this->num_terms);
    writeErrorToLog(errorstring, logfile);
    exit(1);
  }

  // Resolve and check the objective matches - //todo I think I can reduce the number of flags here
#ifdef TRACE
  printf("\n## Solving for term %d/%d. ##\n", term_ind+1, this->num_terms);
#endif
  bool calcAndFeasTerm = true;
  // flag here b/c sometimes we just want to analyze a solver without needing to know if its feasible
  if (resolve) {
    termSolver->resolve();
    calcAndFeasTerm = checkSolverOptimality(termSolver, true);

    // flag here to not delete so we can analyze it - do I need this one?
    if (!calcAndFeasTerm && failOnInoptimalTermSolver) {
      printf("\n## Term %d/%d is not proven optimal. Exiting from this term. ##\n", term_ind+1, this->num_terms);
      delete termSolver;
      return;
    }

    // Sometimes we run into a few issues getting the ``right'' value
    // flag here b/c if we parameterize the LP, the objective is likely to change
    if (enforceSameObjective){
      if (!isVal(termSolver->getObjValue(), term->obj, DIFFEPS)) {
        termSolver->resolve();
      }
      if (!isVal(termSolver->getObjValue(), term->obj, DIFFEPS)) {
        double ratio = termSolver->getObjValue() / term->obj;
        if (ratio < 1.) {
          ratio = 1. / ratio;
        }
        // Allow it to be up to 3% off without causing an error
        if (greaterThanVal(ratio, 1.03)) {
          error_msg(errorstring,
              "Objective at disjunctive term %d/%d is incorrect. Before, it was %s, now it is %s.\n",
              term_ind+1, this->num_terms, stringValue(term->obj, "%1.3f").c_str(),
              stringValue(termSolver->getObjValue(), "%1.3f").c_str());
          writeErrorToLog(errorstring, logfile);
          exit(1);
        } else {
          warning_msg(warnstring,
              "Objective at disjunctive term %d/%d is incorrect. Before, it was %s, now it is %s.\n",
              term_ind+1, this->num_terms, stringValue(term->obj, "%1.3f").c_str(),
              stringValue(termSolver->getObjValue(), "%1.3f").c_str());
        }
  #ifdef TRACE
        std::string commonName;
        const int curr_num_changed_bounds = term->changed_var.size();
        std::vector < std::vector<int> > termIndices(curr_num_changed_bounds);
        std::vector < std::vector<double> > termCoeff(curr_num_changed_bounds);
        std::vector<double> termRHS(curr_num_changed_bounds);
        for (int i = 0; i < curr_num_changed_bounds; i++) {
          const int col = term->changed_var[i];
          const double coeff = (term->changed_bound[i] <= 0) ? 1. : -1.;
          const double val = term->changed_value[i];
          termIndices[i].resize(1, col);
          termCoeff[i].resize(1, coeff);
          termRHS[i] = coeff * val;
        }
        Disjunction::setCgsName(commonName, curr_num_changed_bounds, termIndices,
            termCoeff, termRHS, false);
        printf("Bounds changed: %s.\n", commonName.c_str());
  #endif
      } // check that objective value matches
    }
  }
} /* getSolverForTerm */
#else
void Disjunction::getSolverForTerm(
    /// [in] term index
    const int term_ind) const {
  // This function left intentionally blank for now
} /* getSolverForTerm */
#endif // USE_COIN

/**
 * @details Append \p disjTermName to \p cgsName, adding a "V" if \p cgsName is nonempty (i.e., other terms are already present).
 */
void Disjunction::setCgsName(std::string& cgsName,
    const std::string& disjTermName) {
  if (disjTermName.empty()) {
    return;
  }
  if (!cgsName.empty()) {
    cgsName += " V ";
  }
  cgsName += "(";
  cgsName += disjTermName;
  cgsName += ")";
} /* setCgsName (given disj term name) */

/**
 * @details If \p append is true, then we are adding an inequality to a particular term,
 * so the last ")" is replaced by a ";" and the inequality given by \p termIndices, \p termCoeff, \p termRHS
 * is added, followed by a ")".
 *
 * If \p append is false, then we are adding a new disjunctive term, so if \p cgsName is nonempty,
 * then "V" is inserted before the inequality is added within a new set of parentheses.
 */
void Disjunction::setCgsName(std::string& cgsName, const int num_coeff,
    const int* const termIndices, const double* const termCoeff,
    const double termRHS, const bool append) {
  if (num_coeff == 0) {
    return;
  }
  if (!cgsName.empty()) {
    if (!append) {
      cgsName += " V ";
    } else {
      cgsName.resize(cgsName.size() - 1); // remove last ")"
      cgsName += "; ";
    }
  }
  cgsName += append ? "" : "(";
  const double EPS = 1e-7;
  for (int coeff_ind = 0; coeff_ind < num_coeff; coeff_ind++) {
    const double absCurrCoeff = std::abs(termCoeff[coeff_ind]);
    cgsName += (termCoeff[coeff_ind] > 0) ? "+" : "-";
    if (!(std::abs(absCurrCoeff - 1.) < EPS)) {
      if ((std::abs(absCurrCoeff - std::floor(absCurrCoeff)) < EPS)
          || (std::abs(absCurrCoeff - std::ceil(absCurrCoeff)) < EPS)) {
        cgsName += std::to_string(static_cast<int>(absCurrCoeff));
      } else {
        cgsName += std::to_string(absCurrCoeff);
      }
      cgsName += " ";
    }
    cgsName += "x";
    cgsName += std::to_string(termIndices[coeff_ind]);
  }
  cgsName += " >= ";

  if ((std::abs(termRHS - std::floor(termRHS)) < EPS)
      || (std::abs(termRHS - std::ceil(termRHS)) < EPS))
    cgsName += std::to_string(static_cast<int>(termRHS));
  else
    cgsName += std::to_string(termRHS);
  cgsName += ")";
} /* setCgsName (one ineq per term) */

/**
 * @details Adds a set of inequalties using #setCgsName(std::string&, const int, const int* const, const double* const, const double, const bool) called on each of the inequalities given by \p termIndices, \p termCoeff, and \p termRHS.
 */
void Disjunction::setCgsName(std::string& cgsName, const int num_ineq_per_term,
    const std::vector<std::vector<int> >& termIndices,
    const std::vector<std::vector<double> >& termCoeff,
    const std::vector<double>& termRHS, const bool append) {
  if (num_ineq_per_term == 0) {
    return;
  }
  if (!cgsName.empty()) {
    if (!append) {
      cgsName += " V ";
    } else {
      cgsName.resize(cgsName.size() - 1); // remove last ")"
      cgsName += "; ";
    }
  }
  cgsName += append ? "" : "(";
  for (int i = 0; i < num_ineq_per_term; i++) {
    setCgsName(cgsName, termIndices[i].size(), termIndices[i].data(),
        termCoeff[i].data(), termRHS[i], (i > 0));
  }
  cgsName += ")";
} /* setCgsName */

void Disjunction::updateObjValue(const double objVal) {
  if (objVal < this->best_obj) {
    this->best_obj = objVal;
  }
  if (objVal > this->worst_obj) {
    this->worst_obj = objVal;
  }
} /* updateObjValue */

/****************** PROTECTED **********************/
void Disjunction::initialize(const Disjunction* const source) {
  if (source != NULL) {
    this->name = source->name;
    this->best_obj = source->best_obj;
    this->worst_obj = source->worst_obj;
    this->integer_obj = source->integer_obj;
    this->integer_sol = source->integer_sol;
    this->common_changed_bound = source->common_changed_bound;
    this->common_changed_value = source->common_changed_value;
    this->common_changed_var = source->common_changed_var;
    this->root_obj = source->root_obj;
#ifdef USE_COIN
    this->common_ineqs = source->common_ineqs;
#endif
    this->num_terms = source->num_terms;
    for (auto& term : this->terms)
      term.clear();
    this->terms = source->terms;
  } else {
    setupAsNew();
  }
} /* initialize */
<|MERGE_RESOLUTION|>--- conflicted
+++ resolved
@@ -50,11 +50,8 @@
     changed_bound = source->changed_bound;
     changed_value = source->changed_value;
     is_feasible = source->is_feasible;
-<<<<<<< HEAD
     type = source->type;
     name = source->name;
-=======
->>>>>>> 44933633
 #ifdef USE_COIN
     if (basis) {
       delete basis;
@@ -71,13 +68,9 @@
     changed_var.resize(0);
     changed_bound.resize(0);
     changed_value.resize(0);
-<<<<<<< HEAD
     is_feasible = true;
     type = "";
     name = "";
-=======
-    is_feasible = false;
->>>>>>> 44933633
 #ifdef USE_COIN
     ineqs.resize(0);
 #endif
