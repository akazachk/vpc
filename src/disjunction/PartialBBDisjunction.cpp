--- conflicted
+++ resolved
@@ -180,9 +180,8 @@
     num_strong = static_cast<int>(std::ceil(std::sqrt(si->getNumCols())));
   }
   const int num_before_trusted = std::numeric_limits<int>::max(); // 10;
-  const bool keep_pruned_nodes = params.get(intParam::PARTIAL_BB_KEEP_PRUNED_NODES);
   generatePartialBBTree(this, cbc_model, si, params.get(intParam::DISJ_TERMS),
-      num_strong, num_before_trusted, keep_pruned_nodes);
+      num_strong, num_before_trusted);
   printf("PartialBBDisjunction::prepareDisjunction: Finished generating partial branch-and-bound tree");
   if (timer) {
     timer->end_timer(CglVPC::VPCTimeStatsName[static_cast<int>(CglVPC::VPCTimeStats::DISJ_GEN_TIME)]);
@@ -264,9 +263,9 @@
     }
   } // exit out early if cbc_model status is 0 or insufficiently many disjunctive terms
 
-<<<<<<< HEAD
-  // Make sure that the right number of terms has been saved - ignore if we are saving the full tree
-  if (!params.get(intParam::SAVE_FULL_TREE)){
+  // Make sure that the right number of terms has been saved - skip if we're saving
+  // pruned terms because we don't know how many terms to expect from fixes between branching
+  if (!params.get(intParam::PARTIAL_BB_KEEP_PRUNED_NODES)){
     if ((num_terms != eventHandler->getNumLeafNodes()) || (num_terms !=
         static_cast<int>(terms.size() + eventHandler->isIntegerSolutionFound()))){
       error_msg(errstr,
@@ -276,18 +275,6 @@
       writeErrorToLog(errstr, params.logfile);
       exit(1);
     }
-=======
-  // Make sure that the right number of terms has been saved
-  if ((num_terms != eventHandler->getNumLeafNodes())
-      || (params.get(intParam::PARTIAL_BB_KEEP_PRUNED_NODES) == 0 
-            && (num_terms != static_cast<int>(terms.size() + eventHandler->isIntegerSolutionFound())))) {
-    error_msg(errstr,
-        "Number of terms does not match: num terms = %d, num leaf nodes = %d, num bases = %d, found_integer_sol = %d\n",
-        num_terms, eventHandler->getNumLeafNodes(), static_cast<int>(terms.size()),
-        eventHandler->isIntegerSolutionFound());
-    writeErrorToLog(errstr, params.logfile);
-    exit(1);
->>>>>>> 44933633
   }
 
   if (BBSolver && !cbc_model->modelOwnsSolver()) { delete BBSolver; }
@@ -446,13 +433,13 @@
 //<!--***********************************************************-->
 void generatePartialBBTree(PartialBBDisjunction* const owner, CbcModel* cbc_model,
     const OsiSolverInterface* const solver, const int max_leaf_nodes,
-    const int num_strong, const int num_before_trusted, const bool keep_pruned_nodes) {
+    const int num_strong, const int num_before_trusted) {
   //  const double partial_timelimit = 100 * max_leaf_nodes * solver->getNumCols()
   //      * GlobalVariables::timeStats.get_time(GlobalConstants::INIT_SOLVE_TIME);
   const double partial_timelimit = owner->params.get(PARTIAL_BB_TIMELIMIT); // will be checked manually by the eventHandler
 
   // Set up options
-  VPCEventHandler* eventHandler = new VPCEventHandler(owner, max_leaf_nodes, partial_timelimit, keep_pruned_nodes);
+  VPCEventHandler* eventHandler = new VPCEventHandler(owner, max_leaf_nodes, partial_timelimit);
   eventHandler->setOriginalSolver(solver);
 
   // This sets branching decision, event handling, etc.
