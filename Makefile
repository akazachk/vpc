--- conflicted
+++ resolved
@@ -31,18 +31,14 @@
 ### Variables user should set ###
 PROJ_DIR=${PWD}
 COIN_VERSION = trunk
-<<<<<<< HEAD
-COIN_OR = $(PROJ_DIR)/lib/Cbc-$(COIN_VERSION)
 GUROBI_DIR = /Library/gurobi912
 GUROBI_LINK="gurobi91"
-=======
 ifeq (${COIN_OR_HOME},)
 	COIN_OR = $(PROJ_DIR)/lib/Cbc-$(COIN_VERSION)
 else
 	COIN_OR = ${COIN_OR_HOME}
 endif
 #COIN_OR = ${REPOS_DIR}/coin-or/Cbc-trunk_test
->>>>>>> 44933633
 
 ifeq ($(USER),otherperson)
   #COIN_OR = enter/dir/here
@@ -132,11 +128,7 @@
 USE_COIN   = 1
 USE_CLP    = 1
 USE_CBC    = 1
-<<<<<<< HEAD
 USE_GUROBI = 0
-=======
-USE_GUROBI = 1
->>>>>>> 44933633
 USE_CPLEX  = 0
 USE_CLP_SOLVER = 1
 USE_CPLEX_SOLVER = 0
